--- conflicted
+++ resolved
@@ -20,12 +20,6 @@
 from enhanced_vector_engine import ncOScoreVectorEngine, BrownVectorStoreIntegration
 from vector_store import VectorStore
 from liquidity_analysis_engine import ncOScoreLiquidityEngine
-<<<<<<< HEAD
-from drift_detection_agent import DriftDetectionAgent
-=======
-from memory_manager import EnhancedMemoryManager
->>>>>>> 9dd8e6e0
-
 class MountPoint(Enum):
     """Unified mount point definitions"""
     CUSTOM_GPT = "/mnt/data"
@@ -91,12 +85,7 @@
         self.vector_engine = None
         self.liquidity_engine = None
         self.brown_vector_store = None
-<<<<<<< HEAD
-        self.drift_agent = None
-=======
-        self.vector_store = None
-        self._vector_store_task = None
->>>>>>> 9dd8e6e0
+
 
     def _load_config(self, config_path: Optional[str]) -> Dict:
         """Load enhanced configuration"""

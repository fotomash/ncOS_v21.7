--- conflicted
+++ resolved
@@ -21,12 +21,7 @@
         self.store = vector_store or VectorStore()
 
     async def embed_market_data(self, df: Any, key: str) -> Dict[str, Any]:  # pragma: no cover - stub
-<<<<<<< HEAD
-        vector = [0.0] * self.dimensions
-        self.vectors[key] = vector
-        return {"vector_id": key, "embedding": vector, "status": "success"}
-=======
->>>>>>> d58bfdd1
+
 
     async def pattern_matching(self, df: Any, pattern: str) -> Dict[str, Any]:  # pragma: no cover - stub
         return {"status": "success", "similar_patterns": []}
